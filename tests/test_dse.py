from sympy import Add, cos, sin, sqrt  # noqa
import numpy as np
import pytest
from unittest.mock import patch
from cached_property import cached_property

from conftest import skipif, EVAL  # noqa
from devito import (Eq, Inc, Constant, Function, TimeFunction, SparseTimeFunction,  # noqa
                    Dimension, SubDimension, Grid, Operator, switchconfig, configuration)
<<<<<<< HEAD
from devito.dse import common_subexprs_elimination, collect, make_is_time_invariant
from devito.ir import DummyEq, Stencil, FindSymbols, retrieve_iteration_tree  # noqa
=======
from devito.ir import Stencil, FindSymbols, retrieve_iteration_tree  # noqa
from devito.passes.clusters.aliases import collect
from devito.passes.clusters.cse import _cse
from devito.passes.clusters.utils import make_is_time_invariant
>>>>>>> d022ffa6
from devito.passes.iet import BlockDimension
from devito.symbolics import yreplace, estimate_cost, pow_to_mul, indexify
from devito.tools import generator
from devito.types import Scalar, Array

from examples.seismic.acoustic import AcousticWaveSolver
from examples.seismic import demo_model, AcquisitionGeometry
from examples.seismic.tti import AnisotropicWaveSolver

pytestmark = skipif(['yask', 'ops'], whole_module=True)


def test_scheduling_after_rewrite():
    """Tests loop scheduling after DSE-induced expression hoisting."""
    grid = Grid((10, 10))
    u1 = TimeFunction(name="u1", grid=grid, save=10, time_order=2)
    u2 = TimeFunction(name="u2", grid=grid, time_order=2)
    sf1 = SparseTimeFunction(name='sf1', grid=grid, npoint=1, nt=10)
    const = Function(name="const", grid=grid, space_order=2)

    # Deliberately inject into u1, rather than u1.forward, to create a WAR
    eqn1 = Eq(u1.forward, u1 + sin(const))
    eqn2 = sf1.inject(u1.forward, expr=sf1)
    eqn3 = Eq(u2.forward, u2 - u1.dt2 + sin(const))

    op = Operator([eqn1] + eqn2 + [eqn3])
    trees = retrieve_iteration_tree(op)

    # Check loop nest structure
    assert all(i.dim is j for i, j in zip(trees[0], grid.dimensions))  # time invariant
    assert trees[1].root.dim is grid.time_dim
    assert all(trees[1].root.dim is tree.root.dim for tree in trees[1:])


@pytest.mark.parametrize('exprs,expected', [
    # simple
    (['Eq(ti1, 4.)', 'Eq(ti0, 3.)', 'Eq(tu, ti0 + ti1 + 5.)'],
     ['ti0[x, y, z] + ti1[x, y, z] + 5.0']),
    # more ops
    (['Eq(ti1, 4.)', 'Eq(ti0, 3.)', 'Eq(t0, 0.2)', 'Eq(t1, t0 + 2.)',
      'Eq(tw, 2. + ti0*t1)', 'Eq(tu, (ti0*ti1*t0) + (ti1*tv) + (t1 + ti1)*tw)'],
     ['t0 + 2.0', 't1*ti0[x, y, z] + 2.0', 't1 + ti1[x, y, z]',
      't0*ti0[x, y, z]*ti1[x, y, z]']),
    # wrapped
    (['Eq(ti1, 4.)', 'Eq(ti0, 3.)', 'Eq(t0, 0.2)', 'Eq(t1, t0 + 2.)', 'Eq(tv, 2.4)',
      'Eq(tu, ((ti0*ti1*t0)*tv + (ti0*ti1*tv)*t1))'],
     ['t0 + 2.0', 't0*ti0[x, y, z]*ti1[x, y, z]', 't1*ti0[x, y, z]*ti1[x, y, z]']),
])
def test_yreplace_time_invariants(exprs, expected):
    grid = Grid((3, 3, 3))
    dims = grid.dimensions
    tu = TimeFunction(name="tu", grid=grid, space_order=4).indexify()
    tv = TimeFunction(name="tv", grid=grid, space_order=4).indexify()
    tw = TimeFunction(name="tw", grid=grid, space_order=4).indexify()
    ti0 = Array(name='ti0', shape=(3, 5, 7), dimensions=dims).indexify()
    ti1 = Array(name='ti1', shape=(3, 5, 7), dimensions=dims).indexify()
    t0 = Scalar(name='t0').indexify()
    t1 = Scalar(name='t1').indexify()
    exprs = EVAL(exprs, tu, tv, tw, ti0, ti1, t0, t1)
    counter = generator()
    make = lambda: Scalar(name='r%d' % counter()).indexify()
    processed, found = yreplace(exprs, make,
                                make_is_time_invariant(exprs),
                                lambda i: estimate_cost(i) > 0)
    assert len(found) == len(expected)
    assert all(str(i.rhs) == j for i, j in zip(found, expected))


@pytest.mark.parametrize('exprs,expected', [
    # Simple cases
    (['Eq(tu, 2/(t0 + t1))', 'Eq(ti0, t0 + t1)', 'Eq(ti1, t0 + t1)'],
     ['t0 + t1', '2/r0', 'r0', 'r0']),
    (['Eq(tu, 2/(t0 + t1))', 'Eq(ti0, 2/(t0 + t1) + 1)', 'Eq(ti1, 2/(t0 + t1) + 1)'],
     ['1/(t0 + t1)', '2*r5', 'r3 + 1', 'r3', 'r2', 'r2']),
    (['Eq(tu, (tv + tw + 5.)*(ti0 + ti1) + (t0 + t1)*(ti0 + ti1))'],
     ['ti0[x, y, z] + ti1[x, y, z]',
      'r0*(t0 + t1) + r0*(tv[t, x, y, z] + tw[t, x, y, z] + 5.0)']),
    (['Eq(tu, t0/t1)', 'Eq(ti0, 2 + t0/t1)', 'Eq(ti1, 2 + t0/t1)'],
     ['t0/t1', 'r2 + 2', 'r2', 'r1', 'r1']),
    # Across expressions
    (['Eq(tu, tv*4 + tw*5 + tw*5*t0)', 'Eq(tv, tw*5)'],
     ['5*tw[t, x, y, z]', 'r0 + 5*t0*tw[t, x, y, z] + 4*tv[t, x, y, z]', 'r0']),
    # Intersecting
    pytest.param(['Eq(tu, ti0*ti1 + ti0*ti1*t0 + ti0*ti1*t0*t1)'],
                 ['ti0*ti1', 'r0', 'r0*t0', 'r0*t0*t1'],
                 marks=pytest.mark.xfail),
    # Divisions (== powers with negative exponenet) are always captured
    (['Eq(tu, tv**-1*(tw*5 + tw*5*t0))', 'Eq(ti0, tv**-1*t0)'],
     ['1/tv[t, x, y, z]', 'r0*(5*t0*tw[t, x, y, z] + 5*tw[t, x, y, z])', 'r0*t0']),
    # `compact_temporaries` must detect chains of isolated temporaries
    (['Eq(t0, tv)', 'Eq(t1, t0)', 'Eq(t2, t1)', 'Eq(tu, t2)'],
     ['tv[t, x, y, z]']),
    # Dimension-independent data dependences should be a stopper for CSE
    (['Eq(tu.forward, tu.dx + 1)', 'Eq(tv.forward, tv.dx + 1)',
      'Eq(tw.forward, tv.dt + 1)', 'Eq(tz.forward, tv.dt + 2)'],
     ['1/h_x', '1/dt', '-r1*tv[t, x, y, z]',
      '-r2*tu[t, x, y, z] + r2*tu[t, x + 1, y, z] + 1',
      '-r2*tv[t, x, y, z] + r2*tv[t, x + 1, y, z] + 1',
      'r0 + r1*tv[t + 1, x, y, z] + 1',
      'r0 + r1*tv[t + 1, x, y, z] + 2']),
    # Fancy use case with lots of temporaries
    (['Eq(tu.forward, tu.dx + 1)', 'Eq(tv.forward, tv.dx + 1)',
      'Eq(tw.forward, tv.dt.dx2.dy2 + 1)', 'Eq(tz.forward, tv.dt.dy2.dx2 + 2)'],
     ['h_x**(-2)', 'h_y**(-2)', '1/h_x', '1/dt', '-r9*tv[t, x, y, z]',
      '-r9*tv[t, x - 1, y, z] + r9*tv[t + 1, x - 1, y, z]',
      '-r9*tv[t, x + 1, y, z] + r9*tv[t + 1, x + 1, y, z]',
      '-r9*tv[t, x, y - 1, z] + r9*tv[t + 1, x, y - 1, z]',
      '-r9*tv[t, x - 1, y - 1, z] + r9*tv[t + 1, x - 1, y - 1, z]',
      '-r9*tv[t, x + 1, y - 1, z] + r9*tv[t + 1, x + 1, y - 1, z]',
      '-r9*tv[t, x, y + 1, z] + r9*tv[t + 1, x, y + 1, z]',
      '-r9*tv[t, x - 1, y + 1, z] + r9*tv[t + 1, x - 1, y + 1, z]',
      '-r9*tv[t, x + 1, y + 1, z] + r9*tv[t + 1, x + 1, y + 1, z]',
      '-r10*tu[t, x, y, z] + r10*tu[t, x + 1, y, z] + 1',
      '-r10*tv[t, x, y, z] + r10*tv[t, x + 1, y, z] + 1',
      'r11*(r0*r12 + r1*r12 - 2.0*r12*r2) + r11*(r12*r3 + r12*r4 - 2.0*r12*r5) - '
      '2.0*r11*(r12*r6 + r12*r7 - 2.0*r12*(r8 + r9*tv[t + 1, x, y, z])) + 1',
      'r12*(r0*r11 + r11*r3 - 2.0*r11*r6) + r12*(r1*r11 + r11*r4 - 2.0*r11*r7) - '
      '2.0*r12*(r11*r2 + r11*r5 - 2.0*r11*(r8 + r9*tv[t + 1, x, y, z])) + 2']),
])
def test_cse(exprs, expected):
<<<<<<< HEAD
    """
    Test common sub-expressions elimination.
    """
=======
    """Test common subexpressions elimination."""
>>>>>>> d022ffa6
    grid = Grid((3, 3, 3))
    dims = grid.dimensions

    tu = TimeFunction(name="tu", grid=grid, space_order=2)  # noqa
    tv = TimeFunction(name="tv", grid=grid, space_order=2)  # noqa
    tw = TimeFunction(name="tw", grid=grid, space_order=2)  # noqa
    tz = TimeFunction(name="tz", grid=grid, space_order=2)  # noqa
    ti0 = Array(name='ti0', shape=(3, 5, 7), dimensions=dims).indexify()  # noqa
    ti1 = Array(name='ti1', shape=(3, 5, 7), dimensions=dims).indexify()  # noqa
    t0 = Scalar(name='t0')  # noqa
    t1 = Scalar(name='t1')  # noqa
    t2 = Scalar(name='t2')  # noqa

    # List comprehension would need explicit locals/globals mappings to eval
    for i, e in enumerate(list(exprs)):
        exprs[i] = DummyEq(indexify(eval(e).evaluate))

    counter = generator()
    make = lambda: Scalar(name='r%d' % counter()).indexify()
<<<<<<< HEAD

    processed = common_subexprs_elimination(exprs, make)

=======
    processed = _cse(EVAL(exprs, tu, tv, tw, ti0, ti1, t0, t1, t2), make)
>>>>>>> d022ffa6
    assert len(processed) == len(expected)
    assert all(str(i.rhs) == j for i, j in zip(processed, expected))


@pytest.mark.parametrize('expr,expected', [
    ('2*fa[x] + fb[x]', '2*fa[x] + fb[x]'),
    ('fa[x]**2', 'fa[x]*fa[x]'),
    ('fa[x]**2 + fb[x]**3', 'fa[x]*fa[x] + fb[x]*fb[x]*fb[x]'),
    ('3*fa[x]**4', '3*(fa[x]*fa[x]*fa[x]*fa[x])'),
    ('fa[x]**2', 'fa[x]*fa[x]'),
    ('1/(fa[x]**2)', '1/(fa[x]*fa[x])'),
    ('1/(fa[x] + fb[x])', '1/(fa[x] + fb[x])'),
    ('3*sin(fa[x])**2', '3*(sin(fa[x])*sin(fa[x]))'),
])
def test_pow_to_mul(expr, expected):
    grid = Grid((4, 5))
    x, y = grid.dimensions
    fa = Function(name='fa', grid=grid, dimensions=(x,), shape=(4,))  # noqa
    fb = Function(name='fb', grid=grid, dimensions=(x,), shape=(4,))  # noqa
    assert str(pow_to_mul(eval(expr))) == expected


@pytest.mark.parametrize('exprs,expected', [
    # none (different distance)
    (['Eq(t0, fa[x] + fb[x])', 'Eq(t1, fa[x+1] + fb[x])'],
     {'fa[x] + fb[x]': 'None', 'fa[x+1] + fb[x]': 'None'}),
    # none (different dimension)
    (['Eq(t0, fa[x] + fb[x])', 'Eq(t1, fa[x] + fb[y])'],
     {'fa[x] + fb[x]': 'None', 'fa[x] + fb[y]': 'None'}),
    # none (different operation)
    (['Eq(t0, fa[x] + fb[x])', 'Eq(t1, fa[x] - fb[x])'],
     {'fa[x] + fb[x]': 'None', 'fa[x] - fb[x]': 'None'}),
    # simple
    (['Eq(t0, fa[x] + fb[x])', 'Eq(t1, fa[x+1] + fb[x+1])', 'Eq(t2, fa[x-1] + fb[x-1])'],
     {'fa[x] + fb[x]': 'Stencil([(x, {-1, 0, 1})])'}),
    # 2D simple
    (['Eq(t0, fc[x,y] + fd[x,y])', 'Eq(t1, fc[x+1,y+1] + fd[x+1,y+1])'],
     {'fc[x,y] + fd[x,y]': 'Stencil([(x, {0, 1}), (y, {0, 1})])'}),
    # 2D with stride
    (['Eq(t0, fc[x,y] + fd[x+1,y+2])', 'Eq(t1, fc[x+1,y+1] + fd[x+2,y+3])'],
     {'fc[x,y] + fd[x+1,y+2]': 'Stencil([(x, {0, 1}), (y, {0, 1})])'}),
    # 2D with subdimensions
    (['Eq(t0, fc[xi,yi] + fd[xi+1,yi+2])', 'Eq(t1, fc[xi+1,yi+1] + fd[xi+2,yi+3])'],
     {'fc[xi,yi] + fd[xi+1,yi+2]': 'Stencil([(xi, {0, 1}), (yi, {0, 1})])'}),
    # 2D with constant access
    (['Eq(t0, fc[x,y]*fc[x,0] + fd[x,y])', 'Eq(t1, fc[x+1,y+1]*fc[x+1,0] + fd[x+1,y+1])'],
     {'fc[x,y]*fc[x,0] + fd[x,y]': 'Stencil([(x, {0, 1}), (y, {0, 1})])'}),
    # 2D with multiple, non-zero, constant accesses
    (['Eq(t0, fc[x,y]*fc[x,0] + fd[x,y]*fc[x,1])',
      'Eq(t1, fc[x+1,y+1]*fc[x+1,0] + fd[x+1,y+1]*fc[x+1,1])'],
     {'fc[x,0]*fc[x,y] + fc[x,1]*fd[x,y]': 'Stencil([(x, {0, 1}), (y, {0, 1})])'}),
    # 2D with different shapes
    (['Eq(t0, fc[x,y]*fa[x] + fd[x,y])', 'Eq(t1, fc[x+1,y+1]*fa[x+1] + fd[x+1,y+1])'],
     {'fc[x,y]*fa[x] + fd[x,y]': 'Stencil([(x, {0, 1}), (y, {0, 1})])'}),
    # complex (two 2D aliases with stride inducing relaxation)
    (['Eq(t0, fc[x,y] + fd[x+1,y+2])', 'Eq(t1, fc[x+1,y+1] + fd[x+2,y+3])',
      'Eq(t2, fc[x-2,y-2]*3. + fd[x+2,y+2])', 'Eq(t3, fc[x-4,y-4]*3. + fd[x,y])'],
     {'fc[x,y] + fd[x+1,y+2]': 'Stencil([(x, {-1, 0, 1}), (y, {-1, 0, 1})])',
      '3.*fc[x-3,y-3] + fd[x+1,y+1]': 'Stencil([(x, {-1, 0, 1}), (y, {-1, 0, 1})])'}),
])
def test_collect_aliases(exprs, expected):
    grid = Grid(shape=(4, 4))
    x, y = grid.dimensions  # noqa
    xi, yi = grid.interior.dimensions  # noqa

    t0 = Scalar(name='t0')  # noqa
    t1 = Scalar(name='t1')  # noqa
    t2 = Scalar(name='t2')  # noqa
    t3 = Scalar(name='t3')  # noqa
    fa = Function(name='fa', grid=grid, shape=(4,), dimensions=(x,))  # noqa
    fb = Function(name='fb', grid=grid, shape=(4,), dimensions=(x,))  # noqa
    fc = Function(name='fc', grid=grid)  # noqa
    fd = Function(name='fd', grid=grid)  # noqa

    # List/dict comprehension would need explicit locals/globals mappings to eval
    for i, e in enumerate(list(exprs)):
        exprs[i] = eval(e)
    for k, v in list(expected.items()):
        expected[eval(k)] = eval(v)

    aliases = collect(exprs)

    assert len(aliases) > 0

    for k, v in aliases.items():
        assert ((len(v.aliased) == 1 and expected[k] is None) or
                v.anti_stencil == expected[k])


@pytest.mark.parametrize('expr,expected,estimate', [
    ('Eq(t0, t1)', 0, False),
    ('Eq(t0, fa[x] + fb[x])', 1, False),
    ('Eq(t0, fa[x + 1] + fb[x - 1])', 1, False),
    ('Eq(t0, fa[fb[x+1]] + fa[x])', 1, False),
    ('Eq(t0, fa[fb[x+1]] + fc[x+2, y+1])', 1, False),
    ('Eq(t0, t1*t2)', 1, False),
    ('Eq(t0, 2.*t0*t1*t2)', 3, False),
    ('Eq(t0, cos(t1*t2))', 2, False),
    ('Eq(t0, (t1*t2)**0)', 0, False),
    ('Eq(t0, (t1*t2)**t1)', 2, False),
    ('Eq(t0, (t1*t2)**2)', 3, False),  # SymPy distributes integer exponents in a Mul
    ('Eq(t0, 2.*t0*t1*t2 + t0*fa[x+1])', 5, False),
    ('Eq(t0, (2.*t0*t1*t2 + t0*fa[x+1])*3. - t0)', 7, False),
    ('[Eq(t0, (2.*t0*t1*t2 + t0*fa[x+1])*3. - t0), Eq(t0, cos(t1*t2))]', 9, False),
    ('Eq(t0, cos(t1*t2))', 51, True),
    ('Eq(t0, t1**3)', 2, True),
    ('Eq(t0, t1**4)', 3, True),
    ('Eq(t0, t2*t1**-1)', 26, True),
    ('Eq(t0, t1**t2)', 50, True),
])
def test_estimate_cost(expr, expected, estimate):
    # Note: integer arithmetic isn't counted
    grid = Grid(shape=(4, 4))
    x, y = grid.dimensions  # noqa

    t0 = Scalar(name='t0')  # noqa
    t1 = Scalar(name='t1')  # noqa
    t2 = Scalar(name='t2')  # noqa
    fa = Function(name='fa', grid=grid, shape=(4,), dimensions=(x,))  # noqa
    fb = Function(name='fb', grid=grid, shape=(4,), dimensions=(x,))  # noqa
    fc = Function(name='fc', grid=grid)  # noqa

    assert estimate_cost(eval(expr), estimate) == expected


@pytest.mark.parametrize('exprs,exp_u,exp_v', [
    (['Eq(s, 0, implicit_dims=(x, y))', 'Eq(s, s + 4, implicit_dims=(x, y))',
      'Eq(u, s)'], 4, 0),
    (['Eq(s, 0, implicit_dims=(x, y))', 'Eq(s, s + s + 4, implicit_dims=(x, y))',
      'Eq(s, s + 4, implicit_dims=(x, y))', 'Eq(u, s)'], 8, 0),
    (['Eq(s, 0, implicit_dims=(x, y))', 'Inc(s, 4, implicit_dims=(x, y))',
      'Eq(u, s)'], 4, 0),
    (['Eq(s, 0, implicit_dims=(x, y))', 'Inc(s, 4, implicit_dims=(x, y))', 'Eq(v, s)',
      'Eq(u, s)'], 4, 4),
    (['Eq(s, 0, implicit_dims=(x, y))', 'Inc(s, 4, implicit_dims=(x, y))', 'Eq(v, s)',
      'Eq(s, s + 4, implicit_dims=(x, y))', 'Eq(u, s)'], 8, 4),
    (['Eq(s, 0, implicit_dims=(x, y))', 'Inc(s, 4, implicit_dims=(x, y))', 'Eq(v, s)',
      'Inc(s, 4, implicit_dims=(x, y))', 'Eq(u, s)'], 8, 4),
    (['Eq(u, 0)', 'Inc(u, 4)', 'Eq(v, u)', 'Inc(u, 4)'], 8, 4),
    (['Eq(u, 1)', 'Eq(v, 4)', 'Inc(u, v)', 'Inc(v, u)'], 5, 9),
])
def test_makeit_ssa(exprs, exp_u, exp_v):
    """
    A test building Operators with non-trivial sequences of input expressions
    that push hard on the `makeit_ssa` utility function.
    """
    grid = Grid(shape=(4, 4))
    x, y = grid.dimensions  # noqa
    u = Function(name='u', grid=grid)  # noqa
    v = Function(name='v', grid=grid)  # noqa
    s = Scalar(name='s')  # noqa

    # List comprehension would need explicit locals/globals mappings to eval
    for i, e in enumerate(list(exprs)):
        exprs[i] = eval(e)

    op = Operator(exprs)
    op.apply()

    assert np.all(u.data == exp_u)
    assert np.all(v.data == exp_v)


@pytest.mark.parametrize('dse', ['noop', 'basic', 'advanced', 'aggressive'])
@pytest.mark.parametrize('dle', ['noop', 'advanced'])
def test_time_dependent_split(dse, dle):
    grid = Grid(shape=(10, 10))
    u = TimeFunction(name='u', grid=grid, time_order=2, space_order=2, save=3)
    v = TimeFunction(name='v', grid=grid, time_order=2, space_order=0, save=3)

    # The second equation needs a full loop over x/y for u then
    # a full one over x.y for v
    eq = [Eq(u.forward, 2 + grid.time_dim),
          Eq(v.forward, u.forward.dx + u.forward.dy + 1)]
    op = Operator(eq, dse=dse, dle=dle)

    trees = retrieve_iteration_tree(op)
    assert len(trees) == 2

    op()

    assert np.allclose(u.data[2, :, :], 3.0)
    assert np.allclose(v.data[1, 1:-1, 1:-1], 1.0)


class TestAliases(object):

    @patch("devito.passes.clusters.aliases.MIN_COST_ALIAS", 1)
    def test_full_shape_after_blocking(self):
        """
        Check the shape of the Array used to store a DSE-captured aliasing
        expression. The shape is impacted by loop blocking, which reduces the
        required write-to space.
        """
        grid = Grid(shape=(3, 3, 3))
        x, y, z = grid.dimensions  # noqa
        t = grid.stepping_dim

        f = Function(name='f', grid=grid)
        f.data_with_halo[:] = 1.
        u = TimeFunction(name='u', grid=grid, space_order=3)
        u.data_with_halo[:] = 0.

        # Leads to 3D aliases
        eqn = Eq(u.forward, ((u[t, x, y, z] + u[t, x+1, y+1, z+1])*3*f +
                             (u[t, x+2, y+2, z+2] + u[t, x+3, y+3, z+3])*3*f + 1))
        op0 = Operator(eqn, dse='noop', dle=('advanced', {'openmp': True}))
        op1 = Operator(eqn, dse='aggressive', dle=('advanced', {'openmp': True}))

        x0_blk_size = op1.parameters[-3]
        y0_blk_size = op1.parameters[-2]
        z_size = op1.parameters[4]

        # Check Array shape
        arrays = [i for i in FindSymbols().visit(op1._func_table['bf0'].root)
                  if i.is_Array]
        assert len(arrays) == 1
        a = arrays[0]
        assert len(a.dimensions) == 3
        assert a.halo == ((1, 1), (1, 1), (1, 1))
        assert Add(*a.symbolic_shape[0].args) == x0_blk_size + 2
        assert Add(*a.symbolic_shape[1].args) == y0_blk_size + 2
        assert Add(*a.symbolic_shape[2].args) == z_size + 2
        # Check numerical output
        op0(time_M=1)
        exp = np.copy(u.data[:])
        u.data_with_halo[:] = 0.
        op1(time_M=1)
        assert np.all(u.data == exp)

    @patch("devito.passes.clusters.aliases.MIN_COST_ALIAS", 1)
    def test_contracted_shape_after_blocking(self):
        """
        Like `test_full_alias_shape_after_blocking`, but a different
        Operator is used, leading to contracted Arrays (2D instead of 3D).
        """
        grid = Grid(shape=(3, 3, 3))
        x, y, z = grid.dimensions  # noqa
        t = grid.stepping_dim

        f = Function(name='f', grid=grid)
        f.data_with_halo[:] = 1.
        u = TimeFunction(name='u', grid=grid, space_order=3)
        u.data_with_halo[:] = 0.

        # Leads to 2D aliases
        eqn = Eq(u.forward, ((u[t, x, y, z] + u[t, x, y+1, z+1])*3*f +
                             (u[t, x, y+2, z+2] + u[t, x, y+3, z+3])*3*f + 1))
        op0 = Operator(eqn, dse='noop', dle=('advanced', {'openmp': True}))
        op1 = Operator(eqn, dse='aggressive', dle=('advanced', {'openmp': True}))

        y0_blk_size = op1.parameters[-2]
        z_size = op1.parameters[3]

        arrays = [i for i in FindSymbols().visit(op1._func_table['bf0'].root)
                  if i.is_Array]
        assert len(arrays) == 1
        a = arrays[0]
        assert len(a.dimensions) == 2
        assert a.halo == ((1, 1), (1, 1))
        assert Add(*a.symbolic_shape[0].args) == y0_blk_size + 2
        assert Add(*a.symbolic_shape[1].args) == z_size + 2
        # Check numerical output
        op0(time_M=1)
        exp = np.copy(u.data[:])
        u.data_with_halo[:] = 0.
        op1(time_M=1)
        assert np.all(u.data == exp)

    @patch("devito.passes.clusters.aliases.MIN_COST_ALIAS", 1)
    def test_full_shape_with_subdims(self):
        """
        Like `test_full_alias_shape_after_blocking`, but SubDomains (and therefore
        SubDimensions) are used. Nevertheless, the temporary shape should still be
        dictated by the root Dimensions.
        """
        grid = Grid(shape=(3, 3, 3))
        x, y, z = grid.dimensions  # noqa
        t = grid.stepping_dim

        f = Function(name='f', grid=grid)
        f.data_with_halo[:] = 1.
        u = TimeFunction(name='u', grid=grid, space_order=3)
        u.data_with_halo[:] = 0.

        # Leads to 3D aliases
        eqn = Eq(u.forward, ((u[t, x, y, z] + u[t, x+1, y+1, z+1])*3*f +
                             (u[t, x+2, y+2, z+2] + u[t, x+3, y+3, z+3])*3*f + 1),
                 subdomain=grid.interior)
        op0 = Operator(eqn, dse='noop', dle=('advanced', {'openmp': True}))
        op1 = Operator(eqn, dse='aggressive', dle=('advanced', {'openmp': True}))

        xi0_blk_size = op1.parameters[-3]
        yi0_blk_size = op1.parameters[-2]
        z_size = op1.parameters[4]

        # Check Array shape
        arrays = [i for i in FindSymbols().visit(op1._func_table['bf0'].root)
                  if i.is_Array]
        assert len(arrays) == 1
        a = arrays[0]
        assert len(a.dimensions) == 3
        assert a.halo == ((1, 1), (1, 1), (1, 1))
        assert Add(*a.symbolic_shape[0].args) == xi0_blk_size + 2
        assert Add(*a.symbolic_shape[1].args) == yi0_blk_size + 2
        assert Add(*a.symbolic_shape[2].args) == z_size + 2
        # Check numerical output
        op0(time_M=1)
        exp = np.copy(u.data[:])
        u.data_with_halo[:] = 0.
        op1(time_M=1)
        assert np.all(u.data == exp)

    def test_composite(self):
        """
        Check that composite alias are optimized away through "smaller" aliases.

        Examples
        --------
        Instead of the following:

            t0 = a[x, y]
            t1 = b[x, y]
            t2 = a[x+1, y+1]*b[x, y]
            out = t0 + t1 + t2  # pseudocode

        We should get:

            t0 = a[x, y]
            t1 = b[x, y]
            out = t0 + t1 + t0[x+1,y+1]*t1[x, y]  # pseudocode
        """
        grid = Grid(shape=(3, 3))
        x, y = grid.dimensions  # noqa

        u = TimeFunction(name='u', grid=grid)
        u.data[:] = 1.
        g = Function(name='g', grid=grid)
        g.data[:] = 2.

        expr = (cos(g)*cos(g) +
                sin(g)*sin(g) +
                sin(g)*cos(g) +
                sin(g[x + 1, y + 1])*cos(g[x + 1, y + 1]))*u

        op0 = Operator(Eq(u.forward, expr), dse='noop')
        op1 = Operator(Eq(u.forward, expr), dse='aggressive')

        # We expect two temporary Arrays, one for `cos(g)` and one for `sin(g)`
        arrays = [i for i in FindSymbols().visit(op1) if i.is_Array]
        assert len(arrays) == 2
        assert all(i._mem_heap and not i._mem_external for i in arrays)
        # Check numerical output
        op0(time_M=1)
        exp = np.copy(u.data[:])
        u.data[:] = 1.
        op1(time_M=1)
        assert np.allclose(u.data, exp.data, rtol=10e-7)

    @pytest.mark.xfail(reason="Cannot deal with nested aliases yet")
    def test_nested(self):
        """
        Check that nested aliases are optimized away through "smaller" aliases.

        Examples
        --------
        Given the expression

            sqrt(cos(a[x, y]))

        We should get

            t0 = cos(a[x,y])
            t1 = sqrt(t0)
            out = t1  # pseudocode
        """
        grid = Grid(shape=(3, 3))
        x, y = grid.dimensions  # noqa

        u = TimeFunction(name='u', grid=grid)
        g = Function(name='g', grid=grid)

        op = Operator(Eq(u.forward, u + sin(cos(g)) + sin(cos(g[x+1, y+1]))))

        # We expect two temporary Arrays: `r1 = cos(g)` and `r2 = sqrt(r1)`
        arrays = [i for i in FindSymbols().visit(op) if i.is_Array]
        assert len(arrays) == 2
        assert all(i._mem_heap and not i._mem_external for i in arrays)

    @patch("devito.passes.clusters.aliases.MIN_COST_ALIAS", 1)
    def test_from_different_nests(self):
        """
        Check that aliases arising from two sets of equations A and B,
        characterized by a flow dependence, are scheduled within A's and B's
        loop nests respectively.
        """
        grid = Grid(shape=(3, 3, 3))
        x, y, z = grid.dimensions  # noqa
        t = grid.stepping_dim
        i = Dimension(name='i')

        f = Function(name='f', grid=grid)
        f.data_with_halo[:] = 1.
        g = Function(name='g', shape=(3,), dimensions=(i,))
        g.data[:] = 2.
        u = TimeFunction(name='u', grid=grid, space_order=3)
        v = TimeFunction(name='v', grid=grid, space_order=3)

        # Leads to 3D aliases
        eqns = [Eq(u.forward, ((u[t, x, y, z] + u[t, x+1, y+1, z+1])*3*f +
                               (u[t, x+2, y+2, z+2] + u[t, x+3, y+3, z+3])*3*f + 1)),
                Inc(u[t+1, i, i, i], g + 1),
                Eq(v.forward, ((v[t, x, y, z] + v[t, x+1, y+1, z+1])*3*u.forward +
                               (v[t, x+2, y+2, z+2] + v[t, x+3, y+3, z+3])*3*u.forward +
                               1))]
        op0 = Operator(eqns, dse='noop', dle=('noop', {'openmp': True}))
        op1 = Operator(eqns, dse='aggressive', dle=('advanced', {'openmp': True}))

        # Check code generation
        assert 'bf0' in op1._func_table
        assert 'bf1' in op1._func_table
        trees = retrieve_iteration_tree(op1._func_table['bf0'].root)
        assert len(trees) == 2
        assert trees[0][-1].nodes[0].body[0].write.is_Array
        assert trees[1][-1].nodes[0].body[0].write is u
        trees = retrieve_iteration_tree(op1._func_table['bf1'].root)
        assert len(trees) == 2
        assert trees[0][-1].nodes[0].body[0].write.is_Array
        assert trees[1][-1].nodes[0].body[0].write is v

        # Check numerical output
        op0(time_M=1)
        exp = np.copy(u.data[:])
        u.data_with_halo[:] = 0.
        op1(time_M=1)
        assert np.all(u.data == exp)

    @switchconfig(autopadding=True, platform='knl7210')  # Platform is to fix pad value
    @patch("devito.passes.clusters.aliases.MIN_COST_ALIAS", 1)
    def test_minimize_remainders_due_to_autopadding(self):
        """
        Check that the bounds of the Iteration computing the DSE-captured aliasing
        expressions are relaxed (i.e., slightly larger) so that backend-compiler-generated
        remainder loops are avoided.
        """
        grid = Grid(shape=(3, 3, 3))
        x, y, z = grid.dimensions  # noqa
        t = grid.stepping_dim

        f = Function(name='f', grid=grid)
        f.data_with_halo[:] = 1.
        u = TimeFunction(name='u', grid=grid, space_order=3)
        u.data_with_halo[:] = 0.5

        # Leads to 3D aliases
        eqn = Eq(u.forward, ((u[t, x, y, z] + u[t, x+1, y+1, z+1])*3*f +
                             (u[t, x+2, y+2, z+2] + u[t, x+3, y+3, z+3])*3*f + 1))
        op0 = Operator(eqn, dse='noop', dle=('advanced', {'openmp': False}))
        op1 = Operator(eqn, dse='aggressive', dle=('advanced', {'openmp': False}))

        x0_blk_size = op1.parameters[-2]
        y0_blk_size = op1.parameters[-1]
        z_size = op1.parameters[4]

        # Check Array shape
        arrays = [i for i in FindSymbols().visit(op1._func_table['bf0'].root)
                  if i.is_Array]
        assert len(arrays) == 1
        a = arrays[0]
        assert len(a.dimensions) == 3
        assert a.halo == ((1, 1), (1, 1), (1, 1))
        assert a.padding == ((0, 0), (0, 0), (0, 30))
        assert Add(*a.symbolic_shape[0].args) == x0_blk_size + 2
        assert Add(*a.symbolic_shape[1].args) == y0_blk_size + 2
        assert Add(*a.symbolic_shape[2].args) == z_size + 32

        # Check loop bounds
        trees = retrieve_iteration_tree(op1._func_table['bf0'].root)
        assert len(trees) == 2
        expected_rounded = trees[0].inner
        assert expected_rounded.symbolic_max ==\
            z.symbolic_max + (z.symbolic_max - z.symbolic_min + 3) % 16 + 1

        # Check numerical output
        op0(time_M=1)
        exp = np.copy(u.data[:])
        u.data_with_halo[:] = 0.5
        op1(time_M=1)
        assert np.all(u.data == exp)

    def test_catch_largest_time_invariant(self):
        """
        Make sure the DSE extracts the largest time-invariant sub-expressions
        such that its operation count exceeds a certain threshold.
        """
        grid = Grid((10, 10))

        a = Function(name="a", grid=grid, space_order=4)
        b = Function(name="b", grid=grid, space_order=4)
        c = Function(name="c", grid=grid, space_order=4)
        d = Function(name="d", grid=grid, space_order=4)

        e = TimeFunction(name="e", grid=grid, space_order=4)

        deriv = (sqrt((a - 2*b)/c) * e.dx).dy + (sqrt((d - 2*c)/a) * e.dy).dx

        op = Operator(Eq(e.forward, deriv + e))

        # We expect two temporary Arrays, one for each `sqrt` subexpr
        arrays = [i for i in FindSymbols().visit(op) if i.is_Array]
        assert len(arrays) == 2
        assert all(i._mem_heap and not i._mem_external for i in arrays)

    def test_catch_duplicate_from_different_clusters(self):
        """
        Check that the compiler is able to detect redundant aliases when these
        stem from different Clusters.
        """
        grid = Grid((10, 10))

        a = Function(name="a", grid=grid, space_order=4)
        b = Function(name="b", grid=grid, space_order=4)
        c = Function(name="c", grid=grid, space_order=4)
        d = Function(name="d", grid=grid, space_order=4)

        s = SparseTimeFunction(name="s", grid=grid, npoint=1, nt=2)
        e = TimeFunction(name="e", grid=grid, space_order=4)
        f = TimeFunction(name="f", grid=grid, space_order=4)

        deriv = (sqrt((a - 2*b)/c) * e.dx).dy + (sqrt((d - 2*c)/a) * e.dy).dx
        deriv2 = (sqrt((c - 2*b)/c) * f.dy).dx + (sqrt((d - 2*c)/a) * f.dx).dy

        eqns = ([Eq(e.forward, deriv + e)] +
                s.inject(e.forward, expr=s) +
                [Eq(f.forward, deriv2 + f + e.forward.dx)])

        op = Operator(eqns)

        arrays = [i for i in FindSymbols().visit(op) if i.is_Array]
        assert len(arrays) == 3
        assert all(i._mem_heap and not i._mem_external for i in arrays)

    def test_hoisting_if_coupled(self):
        """
        Test that coupled aliases are successfully hoisted out of the time loop.
        """
        grid = Grid((10, 10))

        a = Function(name="a", grid=grid, space_order=4)
        b = Function(name="b", grid=grid, space_order=4)

        e = TimeFunction(name="e", grid=grid, space_order=4)
        f = TimeFunction(name="f", grid=grid, space_order=4)

        subexpr0 = sqrt(1. + 1./a)
        subexpr1 = 1/(8.*subexpr0 - 8./b)
        eqns = [Eq(e.forward, e + 1),
                Eq(f.forward, f*subexpr0 - f*subexpr1 + e.forward.dx)]

        op = Operator(eqns)

        trees = retrieve_iteration_tree(op)
        assert len(trees) == 3
        arrays = [i for i in FindSymbols().visit(trees[0].root) if i.is_Array]
        assert len(arrays) == 2
        assert all(i._mem_heap and not i._mem_external for i in arrays)

    def test_drop_redundants_after_fusion(self):
        """
        Test for detection of redundant aliases that get exposed after
        Cluster fusion.
        """
        grid = Grid(shape=(10, 10))

        t = cos(Function(name="t", grid=grid))
        p = sin(Function(name="p", grid=grid))

        a = TimeFunction(name="a", grid=grid)
        b = TimeFunction(name="b", grid=grid)
        c = TimeFunction(name="c", grid=grid)
        d = TimeFunction(name="d", grid=grid)
        e = TimeFunction(name="e", grid=grid)
        f = TimeFunction(name="f", grid=grid)

        s1 = SparseTimeFunction(name="s1", grid=grid, npoint=1, nt=2)

        eqns = [Eq(a.forward, t*a.dx + p*b.dy),
                Eq(b.forward, p*b.dx + p*t*a.dy)]

        eqns += s1.inject(field=a.forward, expr=s1)
        eqns += s1.inject(field=b.forward, expr=s1)

        eqns += [Eq(c.forward, t*p*a.forward.dx + b.forward.dy),
                 Eq(d.forward, t*d.dx + e.dy + p*a.dt),
                 Eq(e.forward, p*d.dx + e.dy + t*b.dt)]

        eqns += [Eq(f.forward, t*p*e.forward.dx + p*d.forward.dy)]

        op = Operator(eqns)

        arrays = [i for i in FindSymbols().visit(op) if i.is_Array]
        assert len(arrays) == 2
        assert all(i._mem_heap and not i._mem_external for i in arrays)


# Acoustic

def run_acoustic_forward(dse=None):
    shape = (50, 50, 50)
    spacing = (10., 10., 10.)
    nbl = 10
    nrec = 101
    t0 = 0.0
    tn = 250.0

    # Create two-layer model from preset
    model = demo_model(preset='layers-isotropic', vp_top=3., vp_bottom=4.5,
                       spacing=spacing, shape=shape, nbl=nbl)

    # Source and receiver geometries
    src_coordinates = np.empty((1, len(spacing)))
    src_coordinates[0, :] = np.array(model.domain_size) * .5
    src_coordinates[0, -1] = model.origin[-1] + 2 * spacing[-1]

    rec_coordinates = np.empty((nrec, len(spacing)))
    rec_coordinates[:, 0] = np.linspace(0., model.domain_size[0], num=nrec)
    rec_coordinates[:, 1:] = src_coordinates[0, 1:]

    geometry = AcquisitionGeometry(model, rec_coordinates, src_coordinates,
                                   t0=t0, tn=tn, src_type='Ricker', f0=0.010)

    solver = AcousticWaveSolver(model, geometry, dse=dse, dle='noop')
    rec, u, _ = solver.forward(save=False)

    return u, rec


def test_acoustic_rewrite_basic():
    ret1 = run_acoustic_forward(dse=None)
    ret2 = run_acoustic_forward(dse='basic')

    assert np.allclose(ret1[0].data, ret2[0].data, atol=10e-5)
    assert np.allclose(ret1[1].data, ret2[1].data, atol=10e-5)


def test_custom_rewriter():
    ret1 = run_acoustic_forward(dse=None)
    ret2 = run_acoustic_forward(dse=('extract_sop', 'factorize',
                                     'extract_invariants', 'cire'))

    assert np.allclose(ret1[0].data, ret2[0].data, atol=10e-5)
    assert np.allclose(ret1[1].data, ret2[1].data, atol=10e-5)


# TTI
class TestTTI(object):

    @cached_property
    def model(self):
        # TTI layered model for the tti test, no need for a smooth interace bewtween
        # the two layer as the dse/compiler is tested not the physical prettiness
        # of the result, saves testing time
        return demo_model('layers-tti', nlayers=3, nbl=10, space_order=4,
                          shape=(50, 50, 50), spacing=(20., 20., 20.),
                          smooth=False)

    @cached_property
    def geometry(self):
        nrec = 101
        t0 = 0.0
        tn = 250.

        # Source and receiver geometries
        src_coordinates = np.empty((1, len(self.model.spacing)))
        src_coordinates[0, :] = np.array(self.model.domain_size) * .5
        src_coordinates[0, -1] = self.model.origin[-1] + 2 * self.model.spacing[-1]

        rec_coordinates = np.empty((nrec, len(self.model.spacing)))
        rec_coordinates[:, 0] = np.linspace(0., self.model.domain_size[0], num=nrec)
        rec_coordinates[:, 1:] = src_coordinates[0, 1:]

        geometry = AcquisitionGeometry(self.model, rec_coordinates, src_coordinates,
                                       t0=t0, tn=tn, src_type='Gabor', f0=0.010)
        return geometry

    def tti_operator(self, dse=False, space_order=4):
        return AnisotropicWaveSolver(self.model, self.geometry,
                                     space_order=space_order, dse=dse)

    @cached_property
    def tti_nodse(self):
        operator = self.tti_operator(dse=None)
        rec, u, v, _ = operator.forward()
        return v, rec

    def test_tti_rewrite_basic(self):
        operator = self.tti_operator(dse='basic')
        rec, u, v, _ = operator.forward()

        assert np.allclose(self.tti_nodse[0].data, v.data, atol=10e-3)
        assert np.allclose(self.tti_nodse[1].data, rec.data, atol=10e-3)

    def test_tti_rewrite_advanced(self):
        operator = self.tti_operator(dse='advanced')
        rec, u, v, _ = operator.forward()

        assert np.allclose(self.tti_nodse[0].data, v.data, atol=10e-1)
        assert np.allclose(self.tti_nodse[1].data, rec.data, atol=10e-1)

    def test_tti_rewrite_aggressive(self):
        operator = self.tti_operator(dse='aggressive')
        rec, u, v, _ = operator.forward(kernel='centered')

        assert np.allclose(self.tti_nodse[0].data, v.data, atol=10e-1)
        assert np.allclose(self.tti_nodse[1].data, rec.data, atol=10e-1)

        # Also check that DLE's loop blocking with DSE=aggressive does the right thing
        # There should be exactly two BlockDimensions; bugs in the past were generating
        # either code with no blocking (zero BlockDimensions) or code with four
        # BlockDimensions (i.e., Iteration folding was somewhat broken)
        op = operator.op_fwd(kernel='centered')
        block_dims = [i for i in op.dimensions if isinstance(i, BlockDimension)]
        assert len(block_dims) == 2

        # Also, in this operator, we expect six temporary Arrays:
        # * four Arrays are allocated on the heap
        # * two Arrays are allocated on the stack and only appear within an efunc
        arrays = [i for i in FindSymbols().visit(op) if i.is_Array]
        assert len(arrays) == 5
        assert all(i._mem_heap and not i._mem_external for i in arrays)
        arrays = [i for i in FindSymbols().visit(op._func_table['bf0'].root)
                  if i.is_Array]
        assert len(arrays) == 7
        assert all(not i._mem_external for i in arrays)
        assert len([i for i in arrays if i._mem_heap]) == 5
        assert len([i for i in arrays if i._mem_stack]) == 2

    @skipif(['nompi'])
    @pytest.mark.parallel(mode=[(1, 'full')])
    def test_tti_rewrite_aggressive_wmpi(self):
        tti_nodse = self.tti_operator(dse=None)
        rec0, u0, v0, _ = tti_nodse.forward(kernel='centered')
        tti_agg = self.tti_operator(dse='aggressive')
        rec1, u1, v1, _ = tti_agg.forward(kernel='centered')

        assert np.allclose(v0.data, v1.data, atol=10e-1)
        assert np.allclose(rec0.data, rec1.data, atol=10e-1)

    @switchconfig(profiling='advanced')
    @pytest.mark.parametrize('space_order,expected', [
        (8, 177), (16, 311)
    ])
    def test_tti_rewrite_aggressive_opcounts(self, space_order, expected):
        op = self.tti_operator(dse='aggressive', space_order=space_order)
        sections = list(op.op_fwd(kernel='centered')._profiler._sections.values())
        assert sections[1].sops == expected

    @switchconfig(profiling='advanced')
    @pytest.mark.parametrize('space_order,expected', [
        (4, 206), (12, 398)
    ])
    def test_tti_v2_rewrite_aggressive_opcounts(self, space_order, expected):
        grid = Grid(shape=(3, 3, 3))

        s = 0.00067
        u = TimeFunction(name='u', grid=grid, space_order=space_order)
        v = TimeFunction(name='v', grid=grid, space_order=space_order)
        f = Function(name='f', grid=grid)
        g = Function(name='g', grid=grid)
        m = Function(name='m', grid=grid)
        e = Function(name='e', grid=grid)
        d = Function(name='d', grid=grid)

        ang0 = cos(f)
        ang1 = sin(f)
        ang2 = cos(g)
        ang3 = sin(g)

        H1u = (ang1*ang1*ang2*ang2*u.dx2 +
               ang1*ang1*ang3*ang3*u.dy2 +
               ang0*ang0*u.dz2 +
               2*ang1*ang1*ang3*ang2*u.dxdy +
               2*ang0*ang1*ang3*u.dydz +
               2*ang0*ang1*ang2*u.dxdz)
        H2u = -H1u + u.laplace

        H1v = (ang1*ang1*ang2*ang2*v.dx2 +
               ang1*ang1*ang3*ang3*v.dy2 +
               ang0*ang0*v.dz2 +
               2*ang1*ang1*ang3*ang2*v.dxdy +
               2*ang0*ang1*ang3*v.dydz +
               2*ang0*ang1*ang2*v.dxdz)
        H2v = -H1v + v.laplace

        eqns = [Eq(u.forward, (2*u - u.backward) + s**2/m * (e * H2u + H1v)),
                Eq(v.forward, (2*v - v.backward) + s**2/m * (d * H2v + H1v))]
        op = Operator(eqns, dse='aggressive')

        sections = list(op._profiler._sections.values())
        assert len(sections) == 2
        assert sections[0].sops == 4
        assert sections[1].sops == expected<|MERGE_RESOLUTION|>--- conflicted
+++ resolved
@@ -7,15 +7,10 @@
 from conftest import skipif, EVAL  # noqa
 from devito import (Eq, Inc, Constant, Function, TimeFunction, SparseTimeFunction,  # noqa
                     Dimension, SubDimension, Grid, Operator, switchconfig, configuration)
-<<<<<<< HEAD
-from devito.dse import common_subexprs_elimination, collect, make_is_time_invariant
 from devito.ir import DummyEq, Stencil, FindSymbols, retrieve_iteration_tree  # noqa
-=======
-from devito.ir import Stencil, FindSymbols, retrieve_iteration_tree  # noqa
 from devito.passes.clusters.aliases import collect
 from devito.passes.clusters.cse import _cse
 from devito.passes.clusters.utils import make_is_time_invariant
->>>>>>> d022ffa6
 from devito.passes.iet import BlockDimension
 from devito.symbolics import yreplace, estimate_cost, pow_to_mul, indexify
 from devito.tools import generator
@@ -136,13 +131,7 @@
       '2.0*r12*(r11*r2 + r11*r5 - 2.0*r11*(r8 + r9*tv[t + 1, x, y, z])) + 2']),
 ])
 def test_cse(exprs, expected):
-<<<<<<< HEAD
-    """
-    Test common sub-expressions elimination.
-    """
-=======
     """Test common subexpressions elimination."""
->>>>>>> d022ffa6
     grid = Grid((3, 3, 3))
     dims = grid.dimensions
 
@@ -162,13 +151,7 @@
 
     counter = generator()
     make = lambda: Scalar(name='r%d' % counter()).indexify()
-<<<<<<< HEAD
-
-    processed = common_subexprs_elimination(exprs, make)
-
-=======
-    processed = _cse(EVAL(exprs, tu, tv, tw, ti0, ti1, t0, t1, t2), make)
->>>>>>> d022ffa6
+    processed = _cse(exprs, make)
     assert len(processed) == len(expected)
     assert all(str(i.rhs) == j for i, j in zip(processed, expected))
 
