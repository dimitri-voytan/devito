--- conflicted
+++ resolved
@@ -4,12 +4,8 @@
 from sympy import sin, Abs
 
 from examples.seismic.utils import scipy_smooth
-<<<<<<< HEAD
-from devito import (Grid, SubDomain, Function, Constant, warning, mmin, mmax,
+from devito import (Grid, SubDomain, Function, Constant, mmax,
                     SubDimension, Eq, Inc, Operator, switchconfig)
-=======
-from devito import Grid, SubDomain, Function, Constant, warning, mmax
->>>>>>> 8998fc15
 from devito.tools import as_tuple
 
 __all__ = ['Model', 'ModelElastic', 'ModelViscoelastic', 'demo_model']
@@ -493,7 +489,7 @@
         eqs += [Eq(function.subs({d: dim_l}), function.subs({d: to_copy}))]
         dim_r = SubDimension.right(name='abc_%s_r' % d.name, parent=d,
                                    thickness=nbpml)
-        to_copy = d.symbolic_max  - nbpml
+        to_copy = d.symbolic_max - nbpml
         eqs += [Eq(function.subs({d: dim_r}), function.subs({d: to_copy}))]
 
     # TODO: Figure out why yask doesn't like it with dse/dle
@@ -517,7 +513,7 @@
     General model class with common properties
     """
     def __init__(self, origin, spacing, shape, space_order, nbpml=20,
-                 dtype=np.float32, subdomains=()):
+                 dtype=np.float32, subdomains=(), damp_mask=False):
         self.shape = shape
         self.nbpml = int(nbpml)
         self.origin = tuple([dtype(o) for o in origin])
@@ -533,6 +529,10 @@
         self.grid = Grid(extent=extent, shape=shape_pml, origin=origin_pml, dtype=dtype,
                          subdomains=subdomains)
 
+        # Create dampening field as symbol `damp`
+        self.damp = Function(name="damp", grid=self.grid)
+        initialize_damp(self.damp, self.nbpml, self.spacing, mask=damp_mask)
+
     def physical_params(self, **kwargs):
         """
         Return all set physical parameters and update to input values if provided
@@ -581,6 +581,16 @@
         Physical size of the domain as determined by shape and spacing
         """
         return tuple((d-1) * s for d, s in zip(self.shape, self.spacing))
+
+    def _gen_phys_param(self, field, name, space_order, default_value=0):
+        if field is None:
+            return default_value
+        if isinstance(field, np.ndarray):
+            function = Function(name=name, grid=self.grid, space_order=space_order)
+            initialize_function(function, field, self.nbpml)
+        else:
+            function = Constant(name=name, value=field)
+        return function
 
 
 class Model(GenericModel):
@@ -629,68 +639,29 @@
         physical_parameters = []
 
         # Create square slowness of the wave as symbol `m`
-        if isinstance(vp, np.ndarray):
-            self._vp = Function(name="vp", grid=self.grid, space_order=space_order)
-            initialize_function(self._vp, vp, self.nbpml)
+        self.vp = self._gen_phys_param(vp, 'vp', space_order)
+        physical_parameters.append('vp')
+        self._max_vp = np.max(vp)
+
+        # Additional parameter fields for TTI operators
+        self.epsilon = self._gen_phys_param(epsilon, 'epsilon', space_order)
+        if self.epsilon != 0:
+            physical_parameters.append('epsilon')
+            self.scale = np.sqrt(1 + 2 * mmax(epsilon))
         else:
-            self._vp = Constant(name="vp", value=vp)
-        self._physical_parameters = ('vp',)
-        self._max_vp = np.max(vp)
-
-        # Create dampening field as symbol `damp`
-        self.damp = Function(name="damp", grid=self.grid)
-        initialize_damp(self.damp, self.nbpml, self.spacing)
-
-        # Additional parameter fields for TTI operators
-        self.scale = 1.
-
-        if epsilon is not None:
-            if isinstance(epsilon, np.ndarray):
-                physical_parameters.append('epsilon')
-                self.epsilon = Function(name="epsilon", grid=self.grid)
-                initialize_function(self.epsilon, 1 + 2 * epsilon, self.nbpml)
-                # Maximum velocity is scale*max(vp) if epsilon > 0
-                if mmax(self.epsilon) > 0:
-                    self.scale = np.sqrt(mmax(self.epsilon))
-            else:
-                self.epsilon = 1 + 2 * epsilon
-                self.scale = epsilon
-        else:
-            self.epsilon = 1
-
-        if delta is not None:
-            if isinstance(delta, np.ndarray):
-                physical_parameters.append('delta')
-                self.delta = Function(name="delta", grid=self.grid)
-                initialize_function(self.delta, np.sqrt(1 + 2 * delta), self.nbpml)
-            else:
-                self.delta = delta
-        else:
-            self.delta = 1
-
-        if theta is not None:
-            if isinstance(theta, np.ndarray):
-                physical_parameters.append('theta')
-                self.theta = Function(name="theta", grid=self.grid,
-                                      space_order=space_order)
-                initialize_function(self.theta, theta, self.nbpml)
-            else:
-                self.theta = theta
-        else:
-            self.theta = 0
-
-        if phi is not None:
-            if self.grid.dim < 3:
-                warning("2D TTI does not use an azimuth angle Phi, ignoring input")
-                self.phi = 0
-            elif isinstance(phi, np.ndarray):
-                physical_parameters.append('phi')
-                self.phi = Function(name="phi", grid=self.grid, space_order=space_order)
-                initialize_function(self.phi, phi, self.nbpml)
-            else:
-                self.phi = phi
-        else:
-            self.phi = 0
+            self.scale = 1
+
+        self.delta = self._gen_phys_param(delta, 'delta', space_order)
+        if self.delta != 0:
+            physical_parameters.append('delta')
+
+        self.theta = self._gen_phys_param(theta, 'theta', space_order)
+        if self.theta != 0:
+            physical_parameters.append('theta')
+
+        self.phi = self._gen_phys_param(epsilon, 'phi', space_order)
+        if self.phi != 0:
+            physical_parameters.append('phi')
 
         self._physical_parameters = as_tuple(physical_parameters)
 
@@ -782,11 +753,8 @@
     def __init__(self, origin, spacing, shape, space_order, vp, vs, rho, nbpml=20,
                  dtype=np.float32):
         super(ModelElastic, self).__init__(origin, spacing, shape, space_order,
-                                           nbpml=nbpml, dtype=dtype)
-
-        # Create dampening field as symbol `damp`
-        self.damp = Function(name="damp", grid=self.grid)
-        initialize_damp(self.damp, self.nbpml, self.spacing, mask=True)
+                                           nbpml=nbpml, dtype=dtype,
+                                           damp_mask=True)
 
         physical_parameters = []
 
@@ -800,14 +768,6 @@
         physical_parameters.append('rho')
 
         self._physical_parameters = as_tuple(physical_parameters)
-
-    def _gen_phys_param(self, field, name, space_order):
-        if isinstance(field, np.ndarray):
-            function = Function(name=name, grid=self.grid, space_order=space_order)
-            initialize_function(function, field, self.nbpml)
-        else:
-            function = Constant(name=name, value=field)
-        return function
 
     @property
     def critical_dt(self):
